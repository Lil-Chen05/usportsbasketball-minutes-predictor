--- conflicted
+++ resolved
@@ -88,14 +88,8 @@
  - System requirement:
 	 - ChromeDriver==79.0.3945.36 # $ brew cask install chromedriver
 	 [click here for more information](https://altair-viz.github.io/user_guide/saving_charts.html)
-<<<<<<< HEAD
 	 - Latex (TeX Live 2019)
 	 [click here for more information](https://nbconvert.readthedocs.io/en/latest/install.html#installing-tex)
-=======
-	 
-
-
->>>>>>> 7e238e51
 
 ## Licence
 
